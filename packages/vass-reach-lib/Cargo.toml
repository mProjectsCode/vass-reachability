[package]
name = "vass-reach-lib"
version = "0.1.0"
edition = "2024"

# See more keys and their definitions at https://doc.rust-lang.org/cargo/reference/manifest.html

[lib]
crate-type = ["lib"]
path = "src/lib.rs"

[dependencies]
itertools = "0.13.0"
petgraph = { version = "0.6.5", features = ["serde-1"] }
z3 = "0.12.1"
rand = "0.8.5"
colored = "2.1.0"
serde = { version = "1.0", features = ["derive"] }
serde_json = "1.0.133"
hashbrown = { version = "0.16.0", features = ["serde"] }
nom = "8.0.0"
<<<<<<< HEAD
paste = "1.0.15"
unstringify = "0.1.4"
=======
anyhow = "1.0.100"
>>>>>>> b42e2434

[profile.release]
lto = true
opt-level = 3
overflow-checks = false<|MERGE_RESOLUTION|>--- conflicted
+++ resolved
@@ -19,12 +19,10 @@
 serde_json = "1.0.133"
 hashbrown = { version = "0.16.0", features = ["serde"] }
 nom = "8.0.0"
-<<<<<<< HEAD
 paste = "1.0.15"
 unstringify = "0.1.4"
-=======
 anyhow = "1.0.100"
->>>>>>> b42e2434
+
 
 [profile.release]
 lto = true
